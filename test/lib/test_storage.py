--- conflicted
+++ resolved
@@ -9,11 +9,8 @@
 import amaranth_types.memory as amemory
 from transactron.testing import *
 from transactron.lib.storage import *
-<<<<<<< HEAD
 from transactron.utils.amaranth_ext.memory import MultiReadMemory, MultiportXORMemory, MultiportILVTMemory
-=======
 from transactron.utils.transactron_helpers import make_layout
->>>>>>> 61215b51
 
 
 class TestContentAddressableMemory(TestCaseWithSimulator):
@@ -156,11 +153,8 @@
     @pytest.mark.parametrize("transparent", [True, False])
     @pytest.mark.parametrize("read_ports", [1, 2])
     @pytest.mark.parametrize("write_ports", [1, 2])
-<<<<<<< HEAD
     @pytest.mark.parametrize("memory_type", [memory.Memory, MultiportXORMemory, MultiportILVTMemory])
-=======
     @pytest.mark.parametrize("shape,to_shape,from_shape", bank_shapes)
->>>>>>> 61215b51
     def test_mem(
         self,
         max_addr: int,
@@ -171,13 +165,10 @@
         transparent: bool,
         read_ports: int,
         write_ports: int,
-<<<<<<< HEAD
-        memory_type: amemory.AbstractMemoryConstructor[int, Value],
-=======
+        memory_type: amemory.AbstractMemoryConstructor[ShapeLike, Value],
         shape: ShapeLike,
         to_shape: Callable,
         from_shape: Callable,
->>>>>>> 61215b51
     ):
         test_count = 200
 
@@ -203,17 +194,14 @@
                 for cycle in range(test_count):
                     d = random.randrange(2 ** Shape.cast(shape).width)
                     a = random.randrange(max_addr)
-<<<<<<< HEAD
 
                     # one address shouldn't be written by multiple ports at the same time
                     while address_lock[a]:
                         a = random.randrange(max_addr)
                     address_lock[a] = True
 
-                    await m.write[i].call(sim, data={"data": d}, addr=a)
-=======
                     await m.write[i].call(sim, data=to_shape(d), addr=a)
->>>>>>> 61215b51
+
                     await sim.delay(1e-9 * (i + 2 if not transparent else i))
                     data[a] = d
 
@@ -321,89 +309,4 @@
             for i in range(read_ports):
                 sim.add_testbench(reader(i))
             for i in range(write_ports):
-                sim.add_testbench(writer(i))
-
-
-class TestMultiReadMemory(TestCaseWithSimulator):
-    test_conf = [(9, 3, 3, 3, 14), (16, 1, 1, 3, 15), (16, 1, 1, 1, 16), (12, 3, 1, 1, 17), (9, 0, 0, 0, 18)]
-
-    @pytest.mark.parametrize("max_addr, writer_rand, reader_req_rand, reader_resp_rand, seed", test_conf)
-    @pytest.mark.parametrize("transparent", [False])
-    @pytest.mark.parametrize("read_ports", [1, 2, 4])
-    @pytest.mark.parametrize("write_ports", [1])
-    def test_mem(
-        self,
-        max_addr: int,
-        writer_rand: int,
-        reader_req_rand: int,
-        reader_resp_rand: int,
-        seed: int,
-        transparent: bool,
-        read_ports: int,
-        write_ports: int,
-    ):
-        test_count = 200
-
-        data_width = 6
-        m = SimpleTestCircuit(
-            MemoryBank(
-                data_layout=[("data", data_width)],
-                elem_count=max_addr,
-                transparent=transparent,
-                read_ports=read_ports,
-                write_ports=write_ports,
-                memory_type=MultiReadMemory,
-            ),
-        )
-
-        data: list[int] = [0 for _ in range(max_addr)]
-        read_req_queues = [deque() for _ in range(read_ports)]
-
-        random.seed(seed)
-
-        def writer(i):
-            async def process(sim: TestbenchContext):
-                for cycle in range(test_count):
-                    d = random.randrange(2**data_width)
-                    a = random.randrange(max_addr)
-                    await m.write[i].call(sim, data={"data": d}, addr=a)
-                    await sim.delay(1e-9 * (i + 2 if not transparent else i))
-                    data[a] = d
-                    await self.random_wait(sim, writer_rand)
-
-            return process
-
-        def reader_req(i):
-            async def process(sim: TestbenchContext):
-                for cycle in range(test_count):
-                    a = random.randrange(max_addr)
-                    await m.read_req[i].call(sim, addr=a)
-                    await sim.delay(1e-9 * (1 if not transparent else write_ports + 2))
-                    d = data[a]
-                    read_req_queues[i].append(d)
-                    await self.random_wait(sim, reader_req_rand)
-
-            return process
-
-        def reader_resp(i):
-            async def process(sim: TestbenchContext):
-                for cycle in range(test_count):
-                    await sim.delay(1e-9 * (write_ports + 3))
-                    while not read_req_queues[i]:
-                        await self.random_wait(sim, reader_resp_rand or 1, min_cycle_cnt=1)
-                        await sim.delay(1e-9 * (write_ports + 3))
-                    d = read_req_queues[i].popleft()
-                    assert (await m.read_resp[i].call(sim)).data == d
-                    await self.random_wait(sim, reader_resp_rand)
-
-            return process
-
-        pipeline_test = writer_rand == 0 and reader_req_rand == 0 and reader_resp_rand == 0
-        max_cycles = test_count + 2 if pipeline_test else 100000
-
-        with self.run_simulation(m, max_cycles=max_cycles) as sim:
-            for i in range(read_ports):
-                sim.add_testbench(reader_req(i))
-                sim.add_testbench(reader_resp(i))
-            for i in range(write_ports):
                 sim.add_testbench(writer(i))